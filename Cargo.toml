--- conflicted
+++ resolved
@@ -7,18 +7,7 @@
 [dependencies]
 nodespace-core-types = { path = "../nodespace-core-types" }
 
-<<<<<<< HEAD
 # LanceDB Core (primary database)
-lancedb = "0.17"
-arrow-array = "53"
-arrow-schema = "53"
-
-# SurrealDB (legacy - for migration compatibility)
-surrealdb = { version = "1.5", features = ["kv-mem", "kv-rocksdb"] }
-
-# Core infrastructure
-=======
-# LanceDB Core
 lancedb = "0.17"
 arrow-array = "53"
 arrow-schema = "53"
@@ -33,8 +22,7 @@
 # datafusion = "32"
 # polars = { version = "0.35", features = ["lazy"] }
 
-# Core infrastructure (KEEP)
->>>>>>> 7c6e184a
+# Core infrastructure
 serde = { version = "1.0", features = ["derive"] }
 serde_json = "1.0"
 tokio = { version = "1.0", features = ["full"] }
@@ -45,7 +33,7 @@
 rand = "0.8"
 futures = "0.3"
 
-# SurrealDB (KEEP during migration phase)
+# SurrealDB (legacy - for migration compatibility)
 surrealdb = { version = "2.3.6", features = ["kv-mem", "kv-rocksdb"] }
 
 [dev-dependencies]
