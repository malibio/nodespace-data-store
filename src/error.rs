use nodespace_core_types::NodeSpaceError;
use thiserror::Error;

#[derive(Error, Debug)]
pub enum DataStoreError {
<<<<<<< HEAD
    #[error("LanceDB error: {0}")]
    LanceDB(String),
=======
    #[cfg(feature = "migration")]
    #[error("SurrealDB error: {0}")]
    SurrealDB(#[from] surrealdb::Error),

    #[error("LanceDB connection error: {0}")]
    LanceDBConnection(String),

    #[error("LanceDB table error: {0}")]
    LanceDBTable(String),

    #[error("LanceDB index error: {0}")]
    LanceDBIndex(String),

    #[error("LanceDB schema error: {0}")]
    LanceDBSchema(String),

    #[error("LanceDB query error: {0}")]
    LanceDBQuery(String),

    #[error("Arrow conversion error: {0}")]
    ArrowConversion(String),

    #[error("Vector index creation failed: {0}")]
    VectorIndexCreation(String),

    #[error("Vector search failed: {0}")]
    VectorSearchError(String),
>>>>>>> 35f45e5d

    #[error("Arrow error: {0}")]
    Arrow(String),

    #[error("Database error: {0}")]
    Database(String),

    #[error("Serialization error: {0}")]
    Serialization(#[from] serde_json::Error),

    #[error("Node not found: {0}")]
    NodeNotFound(String),

    #[error("Invalid query: {0}")]
    InvalidQuery(String),

    #[error("Invalid vector: expected {expected} dimensions, got {actual}")]
    InvalidVector { expected: usize, actual: usize },

    #[error("Performance threshold exceeded: {operation} took {actual_ms}ms, limit is {threshold_ms}ms")]
    PerformanceThresholdExceeded {
        operation: String,
        actual_ms: u64,
        threshold_ms: u64,
    },

    #[error("Migration error: {0}")]
    Migration(String),

    #[error("Schema validation error: {0}")]
    SchemaValidation(String),

    #[error("Multimodal operation error: {0}")]
    MultimodalError(String),

    #[error("I/O error: {0}")]
    IoError(String),

    #[error("Invalid node: {0}")]
    InvalidNode(String),

    #[error("Image processing error: {0}")]
    ImageError(String),

    #[error("Cross-modal search error: {0}")]
    CrossModalError(String),

    #[error("Embedding error: {0}")]
    EmbeddingError(String),
}

impl From<DataStoreError> for NodeSpaceError {
    fn from(err: DataStoreError) -> Self {
        match err {
<<<<<<< HEAD
            DataStoreError::LanceDB(_) => NodeSpaceError::DatabaseError(err.to_string()),
            DataStoreError::Arrow(_) => NodeSpaceError::DatabaseError(err.to_string()),
=======
            #[cfg(feature = "migration")]
            DataStoreError::SurrealDB(_) => NodeSpaceError::DatabaseError(err.to_string()),
            DataStoreError::LanceDBConnection(_) => NodeSpaceError::DatabaseError(err.to_string()),
            DataStoreError::LanceDBTable(_) => NodeSpaceError::DatabaseError(err.to_string()),
            DataStoreError::LanceDBIndex(_) => NodeSpaceError::DatabaseError(err.to_string()),
            DataStoreError::LanceDBSchema(_) => NodeSpaceError::DatabaseError(err.to_string()),
            DataStoreError::LanceDBQuery(_) => NodeSpaceError::DatabaseError(err.to_string()),
            DataStoreError::ArrowConversion(_) => NodeSpaceError::DatabaseError(err.to_string()),
            DataStoreError::VectorIndexCreation(_) => NodeSpaceError::DatabaseError(err.to_string()),
            DataStoreError::VectorSearchError(_) => NodeSpaceError::DatabaseError(err.to_string()),
>>>>>>> 35f45e5d
            DataStoreError::Database(_) => NodeSpaceError::DatabaseError(err.to_string()),
            DataStoreError::Serialization(_) => NodeSpaceError::SerializationError(err.to_string()),
            DataStoreError::NodeNotFound(_) => NodeSpaceError::NotFound(err.to_string()),
            DataStoreError::InvalidQuery(_) => NodeSpaceError::ValidationError(err.to_string()),
            DataStoreError::InvalidVector { .. } => {
                NodeSpaceError::ValidationError(err.to_string())
            }
            DataStoreError::PerformanceThresholdExceeded { .. } => {
                NodeSpaceError::ValidationError(err.to_string())
            }
            DataStoreError::Migration(_) => NodeSpaceError::DatabaseError(err.to_string()),
            DataStoreError::SchemaValidation(_) => NodeSpaceError::ValidationError(err.to_string()),
            DataStoreError::MultimodalError(_) => NodeSpaceError::DatabaseError(err.to_string()),
            DataStoreError::IoError(_) => NodeSpaceError::IoError(err.to_string()),
            DataStoreError::InvalidNode(_) => NodeSpaceError::ValidationError(err.to_string()),
            DataStoreError::ImageError(_) => NodeSpaceError::ProcessingError(err.to_string()),
            DataStoreError::CrossModalError(_) => NodeSpaceError::ProcessingError(err.to_string()),
            DataStoreError::EmbeddingError(_) => NodeSpaceError::ProcessingError(err.to_string()),
        }
    }
}<|MERGE_RESOLUTION|>--- conflicted
+++ resolved
@@ -3,13 +3,12 @@
 
 #[derive(Error, Debug)]
 pub enum DataStoreError {
-<<<<<<< HEAD
-    #[error("LanceDB error: {0}")]
-    LanceDB(String),
-=======
     #[cfg(feature = "migration")]
     #[error("SurrealDB error: {0}")]
     SurrealDB(#[from] surrealdb::Error),
+
+    #[error("LanceDB error: {0}")]
+    LanceDB(String),
 
     #[error("LanceDB connection error: {0}")]
     LanceDBConnection(String),
@@ -34,7 +33,6 @@
 
     #[error("Vector search failed: {0}")]
     VectorSearchError(String),
->>>>>>> 35f45e5d
 
     #[error("Arrow error: {0}")]
     Arrow(String),
@@ -89,12 +87,9 @@
 impl From<DataStoreError> for NodeSpaceError {
     fn from(err: DataStoreError) -> Self {
         match err {
-<<<<<<< HEAD
-            DataStoreError::LanceDB(_) => NodeSpaceError::DatabaseError(err.to_string()),
-            DataStoreError::Arrow(_) => NodeSpaceError::DatabaseError(err.to_string()),
-=======
             #[cfg(feature = "migration")]
             DataStoreError::SurrealDB(_) => NodeSpaceError::DatabaseError(err.to_string()),
+            DataStoreError::LanceDB(_) => NodeSpaceError::DatabaseError(err.to_string()),
             DataStoreError::LanceDBConnection(_) => NodeSpaceError::DatabaseError(err.to_string()),
             DataStoreError::LanceDBTable(_) => NodeSpaceError::DatabaseError(err.to_string()),
             DataStoreError::LanceDBIndex(_) => NodeSpaceError::DatabaseError(err.to_string()),
@@ -103,7 +98,7 @@
             DataStoreError::ArrowConversion(_) => NodeSpaceError::DatabaseError(err.to_string()),
             DataStoreError::VectorIndexCreation(_) => NodeSpaceError::DatabaseError(err.to_string()),
             DataStoreError::VectorSearchError(_) => NodeSpaceError::DatabaseError(err.to_string()),
->>>>>>> 35f45e5d
+            DataStoreError::Arrow(_) => NodeSpaceError::DatabaseError(err.to_string()),
             DataStoreError::Database(_) => NodeSpaceError::DatabaseError(err.to_string()),
             DataStoreError::Serialization(_) => NodeSpaceError::SerializationError(err.to_string()),
             DataStoreError::NodeNotFound(_) => NodeSpaceError::NotFound(err.to_string()),
