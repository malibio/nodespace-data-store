--- conflicted
+++ resolved
@@ -114,82 +114,9 @@
             .await
             .map_err(DataStoreError::from)?;
 
-<<<<<<< HEAD
-        // Take the first result and convert to Vec<Node>
-        let values: Vec<serde_json::Value> = result.take(0).map_err(DataStoreError::SurrealDB)?;
-
-        let mut nodes = Vec::new();
-        for value in values {
-            if let Some(node_data) = value.as_object() {
-                // Extract node ID from SurrealDB record - handle Thing format
-                let id_str = if let Some(id_val) = node_data.get("id") {
-                    if let Some(id_obj) = id_val.as_object() {
-                        // Handle nested SurrealDB Thing structure: {"tb": "nodes", "id": {"String": "uuid"}}
-                        if let Some(id_inner) = id_obj.get("id") {
-                            if let Some(string_obj) = id_inner.as_object() {
-                                if let Some(uuid_str) = string_obj.get("String") {
-                                    if let Some(uuid) = uuid_str.as_str() {
-                                        // Convert underscores back to hyphens for UUID format
-                                        uuid.replace("_", "-")
-                                    } else {
-                                        String::new()
-                                    }
-                                } else {
-                                    String::new()
-                                }
-                            } else {
-                                String::new()
-                            }
-                        } else {
-                            String::new()
-                        }
-                    } else if let Some(id_str) = id_val.as_str() {
-                        // Handle simple string format
-                        if let Some(stripped) = id_str.strip_prefix("nodes:") {
-                            stripped.replace("_", "-")
-                        } else {
-                            id_str.to_string()
-                        }
-                    } else {
-                        String::new()
-                    }
-                } else {
-                    continue;
-                };
-
-                let content = node_data
-                    .get("content")
-                    .cloned()
-                    .unwrap_or(serde_json::Value::Null);
-
-                let mut node = Node::with_id(NodeId::from_string(id_str.to_string()), content);
-
-                if let Some(metadata) = node_data.get("metadata") {
-                    node = node.with_metadata(metadata.clone());
-                }
-
-                // Set timestamps from database
-                node.created_at = node_data
-                    .get("created_at")
-                    .and_then(|v| v.as_str())
-                    .unwrap_or("")
-                    .to_string();
-                node.updated_at = node_data
-                    .get("updated_at")
-                    .and_then(|v| v.as_str())
-                    .unwrap_or("")
-                    .to_string();
-
-                // Sibling pointers default to None (not stored in current schema)
-                nodes.push(node);
-            }
-        }
-
-=======
         // Take the first result and convert directly to Vec<Node>
         // SurrealDB 2.x: Use direct Node deserialization instead of serde_json::Value
         let nodes: Vec<Node> = result.take(0).map_err(DataStoreError::from)?;
->>>>>>> 7c6e184a
         Ok(nodes)
     }
 
@@ -211,12 +138,6 @@
             .await
             .map_err(DataStoreError::from)?;
 
-<<<<<<< HEAD
-        // Extract the relationship ID from the result
-        let _value: surrealdb::sql::Value = result.take(0).map_err(DataStoreError::SurrealDB)?;
-
-=======
->>>>>>> 7c6e184a
         Ok(())
     }
 
@@ -271,47 +192,8 @@
 
         let mut result = self.db.query(query).await.map_err(DataStoreError::from)?;
 
-<<<<<<< HEAD
-        let values: Vec<serde_json::Value> = result.take(0).map_err(DataStoreError::SurrealDB)?;
-
-        let mut results = Vec::new();
-        for value in values {
-            if let Some(node_data) = value.as_object() {
-                // Extract node ID and score - handle SurrealDB Thing format
-                let id_str = if let Some(id_val) = node_data.get("id") {
-                    if let Some(id_obj) = id_val.as_object() {
-                        // Handle nested SurrealDB Thing structure: {"tb": "nodes", "id": {"String": "uuid"}}
-                        if let Some(id_inner) = id_obj.get("id") {
-                            if let Some(string_obj) = id_inner.as_object() {
-                                if let Some(uuid_str) = string_obj.get("String") {
-                                    if let Some(uuid) = uuid_str.as_str() {
-                                        // Convert underscores back to hyphens for UUID format
-                                        uuid.replace("_", "-")
-                                    } else {
-                                        String::new()
-                                    }
-                                } else {
-                                    String::new()
-                                }
-                            } else {
-                                String::new()
-                            }
-                        } else {
-                            String::new()
-                        }
-                    } else if let Some(id_str) = id_val.as_str() {
-                        // Handle simple string format
-                        if let Some(stripped) = id_str.strip_prefix("nodes:") {
-                            stripped.replace("_", "-")
-                        } else {
-                            id_str.to_string()
-                        }
-                    } else {
-                        String::new()
-                    }
-=======
         // Use proper type deserialization with dedicated struct
-        let search_results: Vec<SearchResult> = result.take(0).map_err(DataStoreError::Database)?;
+        let search_results: Vec<SearchResult> = result.take(0).map_err(DataStoreError::from)?;
 
         let results = search_results
             .into_iter()
@@ -321,7 +203,6 @@
                     // Convert underscores back to hyphens for proper UUID format
                     let id_str = thing.id.to_string().replace("_", "-");
                     nodespace_core_types::NodeId::from_string(id_str)
->>>>>>> 7c6e184a
                 } else {
                     nodespace_core_types::NodeId::new()
                 };
@@ -390,47 +271,8 @@
 
         let mut result = self.db.query(query).await.map_err(DataStoreError::from)?;
 
-<<<<<<< HEAD
-        let values: Vec<serde_json::Value> = result.take(0).map_err(DataStoreError::SurrealDB)?;
-
-        let mut results = Vec::new();
-        for value in values {
-            if let Some(node_data) = value.as_object() {
-                // Extract node ID and score - handle SurrealDB Thing format
-                let id_str = if let Some(id_val) = node_data.get("id") {
-                    if let Some(id_obj) = id_val.as_object() {
-                        // Handle nested SurrealDB Thing structure: {"tb": "nodes", "id": {"String": "uuid"}}
-                        if let Some(id_inner) = id_obj.get("id") {
-                            if let Some(string_obj) = id_inner.as_object() {
-                                if let Some(uuid_str) = string_obj.get("String") {
-                                    if let Some(uuid) = uuid_str.as_str() {
-                                        // Convert underscores back to hyphens for UUID format
-                                        uuid.replace("_", "-")
-                                    } else {
-                                        String::new()
-                                    }
-                                } else {
-                                    String::new()
-                                }
-                            } else {
-                                String::new()
-                            }
-                        } else {
-                            String::new()
-                        }
-                    } else if let Some(id_str) = id_val.as_str() {
-                        // Handle simple string format
-                        if let Some(stripped) = id_str.strip_prefix("nodes:") {
-                            stripped.replace("_", "-")
-                        } else {
-                            id_str.to_string()
-                        }
-                    } else {
-                        String::new()
-                    }
-=======
         // Use proper type deserialization with dedicated struct
-        let search_results: Vec<SearchResult> = result.take(0).map_err(DataStoreError::Database)?;
+        let search_results: Vec<SearchResult> = result.take(0).map_err(DataStoreError::from)?;
 
         let results = search_results
             .into_iter()
@@ -440,7 +282,6 @@
                     // Convert underscores back to hyphens for proper UUID format
                     let id_str = thing.id.to_string().replace("_", "-");
                     nodespace_core_types::NodeId::from_string(id_str)
->>>>>>> 7c6e184a
                 } else {
                     nodespace_core_types::NodeId::new()
                 };
@@ -512,11 +353,7 @@
 
         let mut result = self.db.query(query).await.map_err(DataStoreError::from)?;
 
-<<<<<<< HEAD
-        let value: surrealdb::sql::Value = result.take(0).map_err(DataStoreError::SurrealDB)?;
-=======
-        let value: surrealdb::Value = result.take(0).map_err(DataStoreError::Database)?;
->>>>>>> 7c6e184a
+        let value: surrealdb::Value = result.take(0).map_err(DataStoreError::from)?;
 
         let json = serde_json::to_value(&value).map_err(DataStoreError::from)?;
 
@@ -615,13 +452,8 @@
             .query(text_query)
             .await
             .map_err(DataStoreError::from)?;
-<<<<<<< HEAD
-        let text_values: Vec<serde_json::Value> =
-            text_result.take(0).map_err(DataStoreError::SurrealDB)?;
-=======
         let text_records: Vec<TextRecord> =
-            text_result.take(0).map_err(DataStoreError::Database)?;
->>>>>>> 7c6e184a
+            text_result.take(0).map_err(DataStoreError::from)?;
 
         let nodes: Vec<Node> = text_records.into_iter().map(Node::from).collect();
 
@@ -637,13 +469,7 @@
         let query = format!("SELECT * FROM {}->contains", from_thing);
 
         let mut result = self.db.query(query).await.map_err(DataStoreError::from)?;
-<<<<<<< HEAD
-        let values: Vec<serde_json::Value> = result.take(0).map_err(DataStoreError::SurrealDB)?;
-        Ok(values)
-    }
-=======
-        let values: Vec<SurrealValue> = result.take(0).map_err(DataStoreError::Database)?;
->>>>>>> 7c6e184a
+        let values: Vec<SurrealValue> = result.take(0).map_err(DataStoreError::from)?;
 
         // Convert SurrealValues to JSON
         let json_values: Vec<serde_json::Value> =
